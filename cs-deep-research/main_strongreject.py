--- conflicted
+++ resolved
@@ -133,7 +133,6 @@
     else:
         raise NotImplementedError
 
-<<<<<<< HEAD
     logger.info("All tasks finished.")
 
     # evaluator
@@ -202,10 +201,8 @@
         logger.info(f"{evaluator_name} evaluation done. Results saved to {out_path}.")
 
     logger.info("All evaluations finished.")
-=======
     # TODO Evaluate results @Zonggen
 
->>>>>>> 2b59fb49
 
 @dataclass
 class TaskRecord:
